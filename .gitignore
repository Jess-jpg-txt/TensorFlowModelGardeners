--- conflicted
+++ resolved
@@ -138,10 +138,6 @@
 cython_debug/
 
 .DS_Store
-<<<<<<< HEAD
-cache
-yolov3_416.weights
-=======
 
 cache
->>>>>>> 83483c0b
+yolov3_416.weights