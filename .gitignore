# Byte-compiled / optimized / DLL files
__pycache__/
*.py[cod]
*$py.class

# C extensions
*.so

# Distribution / packaging
.Python
build/
develop-eggs/
dist/
downloads/
eggs/
.eggs/
lib/
lib64/
parts/
sdist/
var/
wheels/
share/python-wheels/
*.egg-info/
.installed.cfg
*.egg
MANIFEST

# PyInstaller
#  Usually these files are written by a python script from a template
#  before PyInstaller builds the exe, so as to inject date/other infos into it.
*.manifest
*.spec

# Installer logs
pip-log.txt
pip-delete-this-directory.txt

# Unit test / coverage reports
htmlcov/
.tox/
.nox/
.coverage
.coverage.*
.cache
nosetests.xml
coverage.xml
*.cover
*.py,cover
.hypothesis/
.pytest_cache/
cover/

# Translations
*.mo
*.pot

# Django stuff:
*.log
local_settings.py
db.sqlite3
db.sqlite3-journal

# Flask stuff:
instance/
.webassets-cache

# Scrapy stuff:
.scrapy

# Sphinx documentation
docs/_build/

# PyBuilder
.pybuilder/
target/

# Jupyter Notebook
.ipynb_checkpoints

# IPython
profile_default/
ipython_config.py

# pyenv
#   For a library or package, you might want to ignore these files since the code is
#   intended to run in multiple environments; otherwise, check them in:
# .python-version

# pipenv
#   According to pypa/pipenv#598, it is recommended to include Pipfile.lock in version control.
#   However, in case of collaboration, if having platform-specific dependencies or dependencies
#   having no cross-platform support, pipenv may install dependencies that don't work, or not
#   install all needed dependencies.
#Pipfile.lock

# PEP 582; used by e.g. github.com/David-OConnor/pyflow
__pypackages__/

# Celery stuff
celerybeat-schedule
celerybeat.pid

# SageMath parsed files
*.sage.py

# Environments
.env
.venv
env/
venv/
ENV/
env.bak/
venv.bak/

# Spyder project settings
.spyderproject
.spyproject

# Rope project settings
.ropeproject

# mkdocs documentation
/site

# mypy
.mypy_cache/
.dmypy.json
dmypy.json

# Pyre type checker
.pyre/

# pytype static type analyzer
.pytype/

# Cython debug symbols
cython_debug/

.DS_Store
<<<<<<< HEAD

yolov3_416.weights
=======
cache
>>>>>>> b8038947
<|MERGE_RESOLUTION|>--- conflicted
+++ resolved
@@ -138,9 +138,6 @@
 cython_debug/
 
 .DS_Store
-<<<<<<< HEAD
 
 yolov3_416.weights
-=======
-cache
->>>>>>> b8038947
+cache