import tensorflow as tf
import tensorflow.keras as ks
from yolo.modeling.building_blocks import DarkConv
from yolo.modeling.building_blocks import DarkRouteProcess
from yolo.modeling.building_blocks import DarkUpsampleRoute
# for testing
from yolo.modeling.backbones.backbone_builder import Backbone_Builder



#@ks.utils.register_keras_serializable(package='yolo')
class Yolov3Head(tf.keras.Model):
    def __init__(self, model="regular", classes=80, boxes=9, cfg_dict = None, **kwargs):
        self._cfg_dict = cfg_dict
        self._classes = classes
        self._boxes = boxes 
        self._layer_dict = {"routeproc": DarkRouteProcess, 
                            "upsampleroute": DarkUpsampleRoute}

        self.load_dict_cfg(model)
        self._layer_keys = list(self._cfg_dict.keys())
        self._conv_depth = boxes//len(self._layer_keys) * (classes + 5)

        inputs, input_shapes, routes, upsamples, prediction_heads = self._get_attributes()
        outputs = self._connect_layers(routes, upsamples, prediction_heads, inputs)
        super().__init__(inputs=inputs, outputs=outputs, name=model, **kwargs)
        self._input_shape = input_shapes
        return
    
    def load_dict_cfg(self, model):
        if self._cfg_dict != None:
            return 
        if model == "regular":
            from yolo.modeling.model_heads.configs.yolov3_head import head
        elif model == "spp":
            from yolo.modeling.model_heads.configs.yolov3_spp import head
        elif model == "tiny":
            from yolo.modeling.model_heads.configs.yolov3_tiny import head
        self._cfg_dict = head
        return

    def _get_attributes(self):
        inputs = dict()
        input_shapes = dict()
        routes = dict()
        upsamples = dict()
        prediction_heads = dict()

        for key in self._layer_keys:
            path_keys = self._cfg_dict[key]

            inputs[key] = ks.layers.Input(shape=[None, None, path_keys["depth"]])
            input_shapes[key] = tf.TensorSpec([None, None, None, path_keys["depth"]])

<<<<<<< HEAD
            prediction_heads[filters] = DarkConv(
                filters=self.pred_depth, 
                kernel_size=(1, 1), 
                strides=(1, 1), 
                padding="same", 
                use_bn=False,
                activation=None)
        return routes, upsamples, prediction_heads
=======
            if type(path_keys["upsample"]) != type(None):
                args = path_keys["upsample_conditions"]
                layer = path_keys["upsample"]
                upsamples[key] = layer(**args)
            
            args = path_keys["processor_conditions"]
            layer = path_keys["processor"]
            routes[key] = layer(**args)
            
            args = path_keys["output_conditions"]
            prediction_heads[key] = DarkConv(filters=self._conv_depth + path_keys["output-extras"],**args)
        return inputs, input_shapes, routes, upsamples, prediction_heads
>>>>>>> 627dbbbc

    def _connect_layers(self, routes, upsamples, prediction_heads, inputs):
        outputs = dict()
        layer_in = inputs[self._layer_keys[0]]
        for i in range(len(self._layer_keys)):
            x = routes[self._layer_keys[i]](layer_in)
            if i + 1 < len(self._layer_keys):
                x_next = inputs[self._layer_keys[i + 1]]
                layer_in = upsamples[self._layer_keys[i + 1]]([x[0], x_next])

            if type(x) == list or type(x) == tuple:
                outputs[self._layer_keys[i]] = prediction_heads[self._layer_keys[i]](x[1])
            else: 
                outputs[self._layer_keys[i]] = prediction_heads[self._layer_keys[i]](x)
        return outputs

layer = Yolov3Head()<|MERGE_RESOLUTION|>--- conflicted
+++ resolved
@@ -52,16 +52,6 @@
             inputs[key] = ks.layers.Input(shape=[None, None, path_keys["depth"]])
             input_shapes[key] = tf.TensorSpec([None, None, None, path_keys["depth"]])
 
-<<<<<<< HEAD
-            prediction_heads[filters] = DarkConv(
-                filters=self.pred_depth, 
-                kernel_size=(1, 1), 
-                strides=(1, 1), 
-                padding="same", 
-                use_bn=False,
-                activation=None)
-        return routes, upsamples, prediction_heads
-=======
             if type(path_keys["upsample"]) != type(None):
                 args = path_keys["upsample_conditions"]
                 layer = path_keys["upsample"]
@@ -74,7 +64,6 @@
             args = path_keys["output_conditions"]
             prediction_heads[key] = DarkConv(filters=self._conv_depth + path_keys["output-extras"],**args)
         return inputs, input_shapes, routes, upsamples, prediction_heads
->>>>>>> 627dbbbc
 
     def _connect_layers(self, routes, upsamples, prediction_heads, inputs):
         outputs = dict()
