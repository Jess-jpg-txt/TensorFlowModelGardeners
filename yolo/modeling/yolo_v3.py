import tensorflow as tf
import tensorflow.keras as ks
from yolo.modeling.backbones.backbone_builder import Backbone_Builder
from yolo.modeling.model_heads._Yolov3Head import Yolov3Head
from ..utils.file_manager import download


class DarkNet53(ks.Model):
    """The Darknet Image Classification Network Using Darknet53 Backbone"""

    def __init__(
            self,
            classes=1000,
            load_backbone_weights=False,
            config_file=None,
            weights_file=None):
        """
        load the model and the sequential head so that the backbone can be applied for classification

        Model tested on ImageNet Tiny

        Args:
            classes: integer for how many classes can be predicted
            load_backbone_weights: bool, if true we will auto load the original darnet weights to use in the model
            config_file: str path for the location of the configuration file to use when decoding darknet weights
            weights_file: str path with the file containing the dark net weights

        """
        super(DarkNet53, self).__init__()
        self.backbone = Backbone_Builder("darknet53")
        self.head = ks.Sequential([
            ks.layers.GlobalAveragePooling2D(),
            ks.layers.Dense(classes, activation="sigmoid")
        ])
        if load_backbone_weights:
            if config_file is None:
                config_file = download('yolov3.cfg')
            if weights_file is None:
                weights_file = download('yolov3.weights')
            self._load_backbone_weights(config_file, weights_file)
        return

    def call(self, inputs):
        out_dict = self.backbone(inputs)
        x = out_dict[list(out_dict.keys())[-1]]
        return self.head(x)

    def _load_backbone_weights(self, config, weights):
        from yolo.utils.scripts.darknet2tf.get_weights import load_weights, get_darknet53_tf_format
        encoder, decoder, outputs = load_weights(config, weights)
        print(encoder, decoder, outputs)
        encoder, weight_list = get_darknet53_tf_format(encoder[:])
        print(
            f"\nno. layers: {len(self.backbone.layers)}, no. weights: {len(weight_list)}")
        for i, (layer, weights) in enumerate(
                zip(self.backbone.layers, weight_list)):
            print(
                f"loaded weights for layer: {i}  -> name: {layer.name}",
                sep='      ',
                end="\r")
            layer.set_weights(weights)
        self.backbone.trainable = False
        print(
            f"\nsetting backbone.trainable to: {self.backbone.trainable}\n")
        print(f"...training will only affect classification head...")
        return

    def get_summary(self):
        self.backbone.summary()
        self.head.build(input_shape=[None, None, None, 1024])
        self.head.summary()
        print(f"backbone trainable: {self.backbone.trainable}")
        print(f"head trainable: {self.head.trainable}")
        return


class Yolov3(ks.Model):
    def __init__(self,
                 input_shape = [None, None, None, 3],
<<<<<<< HEAD
                 classes = 20,
                 boxes = 9,
=======
                 classes = 20, 
                 boxes = 9, 
>>>>>>> 53536903
                 dn2tf_backbone = False,
                 dn2tf_head  = False,
                 config_file = None,
                 weights_file = None,
                 **kwargs):
        """
        load the entire Yolov3 Model for tensorflow

        example:
            load yolo with darknet wieghts for backbone
            model = Yolov3(dn2tf_backbone = True, dn2tf_head = True, config_file="yolov3.cfg", weights_file='yolov3_416.weights')

        to be implemented
        example:
            load custom back bone weigths

        example:
            load custom head weigths

        example:
            load back bone weigths from tensorflow (our training)

        example:
            load head weigths from tensorflow (our training)

        Args:
            input_shape: list or tuple for image input shape, default is [None, None, None, 3] for variable size images
            classes: int for the number of available classes
            boxes: total number of boxes that are predicted by detection head

            dn2tf_backbone: bool, if true it will load backbone weights for yolo v3 from darknet .weights file
            dn2tf_head: bool, if true it will load head weights for yolo v3 from darknet .weights file
            config_file: str path for the location of the configuration file to use when decoding darknet weights
            weights_file: str path with the file containing the dark net weights

        Return:
            initialized callable yolo model

        Raises:
            Exception: if config file is not provided and dn2tf_backbone or dn2tf_head is true
            Exception: if weights file is not provided and dn2tf_backbone or dn2tf_head is true
        """
        super().__init__(**kwargs)

        self._input_shape = input_shape
        self._backbone = Backbone_Builder("darknet53")
        self._head = Yolov3Head("regular",  classes=classes, boxes=boxes)

        if dn2tf_backbone or dn2tf_head:
            if config_file == None:
                raise Exception("config file cannot be none")
            if weights_file == None:
                raise Exception("weights file cannot be none")
            from yolo.utils.scripts.darknet2tf.get_weights import load_weights
            encoder, decoder, outputs = load_weights(config_file, weights_file)

        if dn2tf_backbone:
            self._load_weights_dnBackbone(encoder)

        if dn2tf_head:
            self._load_weights_dnHead(decoder, outputs)

        inputs = ks.layers.Input(shape = self._input_shape[1:])
        feature_maps = self._backbone(inputs)
        predictions = self._head(feature_maps)
        super().__init__(inputs = inputs, outputs = predictions)

    def _load_weights_dnBackbone(self, encoder):
        from yolo.utils.scripts.darknet2tf.get_weights import get_darknet53_tf_format
        # get weights for backbone
        encoder, weights_encoder = get_darknet53_tf_format(encoder[:])

        # set backbone weights
        print(f"\nno. layers: {len(self._backbone.layers)}, no. weights: {len(weights_encoder)}")
        self._set_darknet_weights(self._backbone, weights_encoder)

        print(f"\nsetting backbone.trainable to: {self._backbone.trainable}\n")
        return

    def _load_weights_dnHead(self, decoder, outputs):
        # get weights for head
        decoder, weights_decoder = self.get_decoder_weights(decoder, outputs)

        # set detection head weights
        print(f"\nno. layers: {len(self._head.layers)}, no. weights: {len(weights_decoder)}")
        self._set_darknet_weights(self._head, weights_decoder)

        print(f"\nsetting head.trainable to: {self._head.trainable}\n")
        return

    def _set_darknet_weights(self, model, weights_list):
        for i, (layer, weights) in enumerate(zip(model.layers, weights_list)):
            print(f"loaded weights for layer: {i}  -> name: {layer.name}",sep='      ',end="\r")
            layer.set_weights(weights)
        model.trainable = False
        return

    def get_decoder_weights(self, decoder, head):
        from yolo.utils.scripts.darknet2tf.get_weights import interleve_weights

        layers = [[]]
        block = []
        weights = []

        # get decoder weights and group them together
        for layer in decoder:
            if layer._type == "route":
                layers.append(block)
                block = []
            elif layer._type == "convolutional":
                block.append(layer)
            else:
                layers.append([])
        layers.append(block)

        # interleve weights for blocked layers
        for layer in layers:
            weights.append(interleve_weights(layer))

        # get weights for output detection heads
        for layer in reversed(head):
            if layer != None and layer._type == "convolutional":
                weights.append(layer.get_weights())

        return layers, weights

class Yolov3_tiny(ks.Model):
    def __init__(self, input_shape = [None, None, None, 3], **kwargs):
        super().__init__(**kwargs)

        self._input_shape = input_shape
        self._backbone = Backbone_Builder("darknet_tiny")
        self._head = Yolov3Head("tiny")

        inputs = ks.layers.Input(shape = self._input_shape[1:])
        feature_maps = self._backbone(inputs)
        predictions = self._head(feature_maps)
        super().__init__(inputs = inputs, outputs = predictions)
<<<<<<< HEAD
=======


class Yolov3_spp(ks.Model):
    def __init__(self, input_shape = [None, None, None, 3], **kwargs):
        super().__init__(**kwargs)
>>>>>>> 53536903

        self._input_shape = input_shape
        self._backbone = Backbone_Builder("darknet53")
        self._head = Yolov3Head("spp")

<<<<<<< HEAD
class Yolov3_spp(ks.Model):
    def __init__(self, input_shape = [None, None, None, 3], **kwargs):
        super().__init__(**kwargs)


        inputs = ks.layers.Input(shape = self._input_shape[1:])
        feature_maps = self._backbone(inputs)
        predictions = self._head(feature_maps)
        super().__init__(inputs = inputs, outputs = predictions)
=======
        inputs = ks.layers.Input(shape = self._input_shape[1:])
        feature_maps = self._backbone(inputs)
        predictions = self._head(feature_maps)
        super().__init__(inputs = inputs, outputs = predictions)


if __name__ == '__main__':
    # init = tf.random_normal_initializer()
    # x = tf.Variable(initial_value=init(shape=(1, 416, 416, 3), dtype=tf.float32))
    with tf.device("/GPU:0"):
        model = Yolov3(dn2tf_backbone = True, dn2tf_head = True, input_shape= (None, 416, 416, 3), config_file="yolov3.cfg", weights_file='yolov3_416.weights')
        model.build(input_shape = (1, 416, 416, 3))
        model.summary()
>>>>>>> 53536903
<|MERGE_RESOLUTION|>--- conflicted
+++ resolved
@@ -77,13 +77,8 @@
 class Yolov3(ks.Model):
     def __init__(self,
                  input_shape = [None, None, None, 3],
-<<<<<<< HEAD
                  classes = 20,
                  boxes = 9,
-=======
-                 classes = 20, 
-                 boxes = 9, 
->>>>>>> 53536903
                  dn2tf_backbone = False,
                  dn2tf_head  = False,
                  config_file = None,
@@ -222,30 +217,16 @@
         feature_maps = self._backbone(inputs)
         predictions = self._head(feature_maps)
         super().__init__(inputs = inputs, outputs = predictions)
-<<<<<<< HEAD
-=======
 
 
 class Yolov3_spp(ks.Model):
     def __init__(self, input_shape = [None, None, None, 3], **kwargs):
         super().__init__(**kwargs)
->>>>>>> 53536903
 
         self._input_shape = input_shape
         self._backbone = Backbone_Builder("darknet53")
         self._head = Yolov3Head("spp")
 
-<<<<<<< HEAD
-class Yolov3_spp(ks.Model):
-    def __init__(self, input_shape = [None, None, None, 3], **kwargs):
-        super().__init__(**kwargs)
-
-
-        inputs = ks.layers.Input(shape = self._input_shape[1:])
-        feature_maps = self._backbone(inputs)
-        predictions = self._head(feature_maps)
-        super().__init__(inputs = inputs, outputs = predictions)
-=======
         inputs = ks.layers.Input(shape = self._input_shape[1:])
         feature_maps = self._backbone(inputs)
         predictions = self._head(feature_maps)
@@ -258,5 +239,4 @@
     with tf.device("/GPU:0"):
         model = Yolov3(dn2tf_backbone = True, dn2tf_head = True, input_shape= (None, 416, 416, 3), config_file="yolov3.cfg", weights_file='yolov3_416.weights')
         model.build(input_shape = (1, 416, 416, 3))
-        model.summary()
->>>>>>> 53536903
+        model.summary()